--- conflicted
+++ resolved
@@ -1,12 +1,7 @@
 package org.broadinstitute.hail.vcf
 
 import org.apache.spark.Accumulable
-<<<<<<< HEAD
 import org.broadinstitute.hail.expr._
-=======
-import org.apache.spark.sql.Row
-import org.broadinstitute.hail.expr
->>>>>>> 98233508
 import org.broadinstitute.hail.methods.VCFReport
 import org.broadinstitute.hail.variant._
 import org.broadinstitute.hail.annotations._
@@ -31,16 +26,12 @@
 
   def readRecord(reportAcc: Accumulable[mutable.Map[Int, Int], Int],
     line: String,
-<<<<<<< HEAD
-    infoSignatures: TStruct,
-    storeGQ: Boolean): (Variant, Annotations, Iterable[Genotype]) = {
-=======
-    typeMap: Array[(String, VCFSignature)], storeGQ: Boolean): (Variant, Annotation, Iterable[Genotype]) = {
->>>>>>> 98233508
+    infoSignature: TStruct,
+    storeGQ: Boolean): (Variant, Annotation, Iterable[Genotype]) = {
     val vc = codec.decode(line)
 
     val pass = vc.filtersWereApplied() && vc.getFilters.isEmpty
-    val filts: mutable.WrappedArray[String] = {
+    val filters: mutable.WrappedArray[String] = {
       if (vc.filtersWereApplied && vc.isNotFiltered)
         Array("PASS")
       else {
@@ -56,34 +47,17 @@
       ref,
       vc.getAlternateAlleles.iterator.asScala.map(a => AltAllele(ref, a.getBaseString)).toArray)
 
-    val infoAttrs = vc.getAttributes
-      .asScala
-<<<<<<< HEAD
-      .iterator
-      .flatMap { case (k, v) =>
-        infoSignatures.fields.get(k).map { f =>
-          (k, cast(v, f.`type`))
-        }
-      }.toMap),
-      "qual" -> vc.getPhredScaledQual,
-      "filters" -> filts,
-      "pass" -> pass,
-      "rsid" -> rsid))
-=======
-      .toMap
-
-    val infoRow = Row.fromSeq(typeMap.map { case (key, sig) =>
-      infoAttrs.get(key)
-        .map(elem => HtsjdkRecordReader.mapType(elem, sig))
-        .orNull
-    })
-    val va = Row.fromSeq(Array(
+    val info = Annotation(
+      infoSignature.fields.map(f =>
+        cast(vc.getAttribute(f.name), f.`type`)): _*)
+    assert(infoSignature.typeCheck(info))
+
+    val va = Annotation(
+      rsid,
       vc.getPhredScaledQual,
-      filts,
+      filters,
       pass,
-      rsid,
-      infoRow))
->>>>>>> 98233508
+      info)
 
     val gb = new GenotypeBuilder(v)
 
@@ -211,84 +185,27 @@
     new HtsjdkRecordReader(codec)
   }
 
-<<<<<<< HEAD
-  // FIXME document types returned by htsjdk, support full set of types
-  def cast(value: Any, t: Type): Any = t match {
-    case TInt =>
-      value match {
-        case s: String => s.toInt
-        case _ => value
-      }
-
-    case TDouble =>
-      value match {
-        case s: String => s.toDouble
-        case _ => value
-      }
-
-    case TArray(TInt) =>
-      value match {
-        case s: String =>
-          s.split(",").iterator.map(_.toInt).toArray: IndexedSeq[Int]
-        case  al: java.util.ArrayList[_] =>
-          al.asScala.iterator.map(v => cast(v, TInt).asInstanceOf[Int]).toArray: IndexedSeq[Int]
-        case it: Iterable[_] =>
-          it.iterator.map(v => cast(v, TInt).asInstanceOf[Int]).toArray: IndexedSeq[Int]
-        case _ => value
-      }
-
-    case TArray(TDouble) =>
-      value match {
-        case s: String =>
-          s.split(",").iterator.map(_.toDouble).toArray: IndexedSeq[Double]
-        case  al: java.util.ArrayList[_] =>
-          al.asScala.iterator.map(v => cast(v, TDouble).asInstanceOf[Double]).toArray: IndexedSeq[Double]
-        case it: Iterable[_] =>
-          it.iterator.map(v => cast(v, TDouble).asInstanceOf[Double]).toArray: IndexedSeq[Double]
-        case _ => value
-      }
-
-    case TArray(TString) =>
-      value match {
-        case s: String =>
-          s.split(",")
-        case  al: java.util.ArrayList[_] =>
-          al.asScala.iterator.map(v => cast(v, TString).asInstanceOf[String]).toArray
-        case it: Iterable[_] =>
-          it.iterator.map(v => cast(v, TString).asInstanceOf[String]).toArray
-        case _ => value
-      }
-
-    case _ => value
-=======
-  def mapType(value: Any, sig: VCFSignature): Any = {
-    value match {
-      case str: String =>
-        sig.dType match {
-          case expr.TInt => str.toInt
-          case expr.TDouble => str.toDouble
-          case expr.TArray(expr.TInt) => str.split(",").map(_.toInt): mutable.WrappedArray[Int]
-          case expr.TArray(expr.TDouble) => str.split(",").map(_.toDouble): mutable.WrappedArray[Double]
-          case expr.TArray(expr.TString) => str.split(","): mutable.WrappedArray[String]
-          case _ => value
-        }
-      case i: Array[_] =>
-        sig.dType match {
-          case expr.TArray(expr.TInt) => i.map(_.asInstanceOf[String].toInt): mutable.WrappedArray[Int]
-          case expr.TArray(expr.TDouble) => i.map(_.asInstanceOf[String].toDouble): mutable.WrappedArray[Double]
-          case expr.TArray(expr.TString) => i.map(_.asInstanceOf[String]): mutable.WrappedArray[String]
-        }
-      case stupid: java.util.ArrayList[_] =>
-        (sig.dType: @unchecked) match {
-          case expr.TArray(expr.TInt) =>
-            stupid.asScala.map(_.asInstanceOf[String].toInt).toArray: mutable.WrappedArray[Int]
-          case expr.TArray(expr.TDouble) =>
-            stupid.asScala.map(_.asInstanceOf[String].toDouble).toArray: mutable.WrappedArray[Double]
-          case expr.TArray(expr.TString) =>
-            stupid.asScala.map(_.asInstanceOf[String]).toArray[String]: mutable.WrappedArray[String]
-        }
-      case _ => value
+  def cast(value: Any, t: Type): Any = {
+    ((value, t): @unchecked) match {
+      case (null, _) => null
+      case (s: String, TArray(TInt)) =>
+        s.split(",").map(_.toInt): IndexedSeq[Int]
+      case (s: String, TArray(TDouble)) =>
+        s.split(",").map(_.toDouble): IndexedSeq[Double]
+      case (s: String, TArray(TString)) =>
+        s.split(","): IndexedSeq[String]
+      case (s: String, TBoolean) => s.toBoolean
+      case (b: Boolean, TBoolean) => b
+      case (s: String, TString) => s
+      case (s: String, TInt) => s.toInt
+      case (s: String, TDouble) => s.toDouble
+
+      case (a: java.util.ArrayList[_], TArray(TInt)) =>
+        a.asScala.iterator.map(_.asInstanceOf[String].toInt).toArray: IndexedSeq[Int]
+      case (a: java.util.ArrayList[_], TArray(TDouble)) =>
+        a.asScala.iterator.map(_.asInstanceOf[String].toDouble).toArray: IndexedSeq[Double]
+      case (a: java.util.ArrayList[_], TArray(TString)) =>
+        a.asScala.iterator.map(_.asInstanceOf[String]).toArray[String]: IndexedSeq[String]
     }
->>>>>>> 98233508
   }
 }