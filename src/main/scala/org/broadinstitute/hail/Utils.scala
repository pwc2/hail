--- conflicted
+++ resolved
@@ -218,12 +218,8 @@
     r.saveAsTextFile(filename)
   }
 
-<<<<<<< HEAD
-  def writeSingleFile(filename: String, header: String = null, tmpdir: String,
-                      overwrite:Boolean = true, deleteSource:Boolean = true) {
-=======
+
   def writeTableSingleFile(tmpdir: String, filename: String, header: String = null, deleteTmpFiles: Boolean = true) {
->>>>>>> d4d8f7d8
     val hConf = r.sparkContext.hadoopConfiguration
     val destPath = new hadoop.fs.Path(filename)
     val destFS = hadoopFS(filename, hConf)
